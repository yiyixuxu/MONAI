--- conflicted
+++ resolved
@@ -15,10 +15,7 @@
 import numpy as np
 
 from monai.transforms import Orientationd
-<<<<<<< HEAD
-=======
 from monai.utils.enums import PostFix
->>>>>>> 9ae183ba
 from tests.utils import TEST_NDARRAYS
 
 
@@ -36,27 +33,16 @@
             data = {
                 "seg": p(np.ones((2, 1, 2, 3))),
                 "img": p(np.ones((2, 1, 2, 3))),
-<<<<<<< HEAD
-                "seg_meta_dict": {"affine": np.eye(4)},
-                "img_meta_dict": {"affine": np.eye(4)},
-=======
                 PostFix.meta("seg"): {"affine": np.eye(4)},
                 PostFix.meta("img"): {"affine": np.eye(4)},
->>>>>>> 9ae183ba
             }
             ornt = Orientationd(keys=("img", "seg"), axcodes="PLI")
             res = ornt(data)
             np.testing.assert_allclose(res["img"].shape, (2, 2, 1, 3))
             np.testing.assert_allclose(res["seg"].shape, (2, 2, 1, 3))
-<<<<<<< HEAD
-            code = nib.aff2axcodes(res["seg_meta_dict"]["affine"], ornt.ornt_transform.labels)
-            self.assertEqual(code, ("P", "L", "I"))
-            code = nib.aff2axcodes(res["img_meta_dict"]["affine"], ornt.ornt_transform.labels)
-=======
             code = nib.aff2axcodes(res[PostFix.meta("seg")]["affine"], ornt.ornt_transform.labels)
             self.assertEqual(code, ("P", "L", "I"))
             code = nib.aff2axcodes(res[PostFix.meta("img")]["affine"], ornt.ornt_transform.labels)
->>>>>>> 9ae183ba
             self.assertEqual(code, ("P", "L", "I"))
 
     def test_orntd_2d(self):
